# Canvas-cli

## Description
Downloads files from all courses in canvas.

## Usage
<<<<<<< HEAD
- `./cavnas-downloader -u <CANVAS URL> -t <CANVAS API TOKEN> -d <DESTINATION FOLDER>`
    - manually pass in the url and token to canvas and saves the files to the destination folder
- `./cavnas-downloader -u <CANVAS URL> -t <CANVAS API TOKEN> -d <DESTINATION FOLDER> -s -c <CREDENTIAL PATH>`
    - same as the first command but this saves the url and token as a json file to `<CREDENTIAL PATH>`
=======
- `./canvas-downloader -u <CANVAS URL> -t <CANVAS API TOKEN> -d <DESTINATION FOLDER>`
    - manually pass in the url and token to canvas and save the files to the destination folder
- `./canvas-downloader -u <CANVAS URL> -t <CANVAS API TOKEN> -d <DESTINATION FOLDER> -s -c <CREDENTIAL PATH>`
    - same as the first command but this saves the url and token as `<CREDENTIAL PATH>`
>>>>>>> 65501e02
    - `-s` tells it to save the credentials to `<CREDENTIAL PATH>`
- `./canvas-downloader -d <DESTINATION FOLDER> -c <CREDENTIAL PATH>`
    - same as the first command but reads the credentials from `<CREDENTIAL PATH>`
- Recommended to alias the command to use `-u` and `-t`, or `-c` to avoid typing so much<|MERGE_RESOLUTION|>--- conflicted
+++ resolved
@@ -4,17 +4,10 @@
 Downloads files from all courses in canvas.
 
 ## Usage
-<<<<<<< HEAD
-- `./cavnas-downloader -u <CANVAS URL> -t <CANVAS API TOKEN> -d <DESTINATION FOLDER>`
-    - manually pass in the url and token to canvas and saves the files to the destination folder
-- `./cavnas-downloader -u <CANVAS URL> -t <CANVAS API TOKEN> -d <DESTINATION FOLDER> -s -c <CREDENTIAL PATH>`
-    - same as the first command but this saves the url and token as a json file to `<CREDENTIAL PATH>`
-=======
 - `./canvas-downloader -u <CANVAS URL> -t <CANVAS API TOKEN> -d <DESTINATION FOLDER>`
     - manually pass in the url and token to canvas and save the files to the destination folder
 - `./canvas-downloader -u <CANVAS URL> -t <CANVAS API TOKEN> -d <DESTINATION FOLDER> -s -c <CREDENTIAL PATH>`
-    - same as the first command but this saves the url and token as `<CREDENTIAL PATH>`
->>>>>>> 65501e02
+    - same as the first command but this saves the url and token as a json file to `<CREDENTIAL PATH>`
     - `-s` tells it to save the credentials to `<CREDENTIAL PATH>`
 - `./canvas-downloader -d <DESTINATION FOLDER> -c <CREDENTIAL PATH>`
     - same as the first command but reads the credentials from `<CREDENTIAL PATH>`
